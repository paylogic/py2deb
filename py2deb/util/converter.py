--- conflicted
+++ resolved
@@ -7,6 +7,7 @@
 import shutil
 import sys
 import tempfile
+
 from subprocess import Popen, PIPE, STDOUT
 from ConfigParser import ConfigParser
 
@@ -19,12 +20,8 @@
 
 # Internal modules.
 from py2deb.config import config_dir, PKG_REPO, DEPENDENCY_STORE
-<<<<<<< HEAD
-from py2deb.util.package import Requirement, Package
+from py2deb.util.package import PythonRequirement, DebianRequirement, Package
 from py2deb.util import compact
-=======
-from py2deb.util.package import PythonRequirement, DebianRequirement
->>>>>>> 8b099e35
 
 class Converter:
     '''

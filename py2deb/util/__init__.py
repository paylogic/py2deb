<<<<<<< HEAD
def compact(text, **kw):
    """
    Trim and compact whitespace and .format() the resulting string.
    """
    return ' '.join(text.split()).format(**kw)
=======
import re

def transform_package_name(name):
    '''
    Transforms the name of a Python package as found on PyPi into the name that
    we want it to have as a Debian package (using our prefix).
    '''
    name = name.lower()
    name = re.sub('^python-', '', name)
    name = re.sub('[^a-z0-9]+', '-', name)
    name = name.strip('-')
    return 'pl-python-' + name
>>>>>>> 8b099e35
<|MERGE_RESOLUTION|>--- conflicted
+++ resolved
@@ -1,11 +1,10 @@
-<<<<<<< HEAD
+import re
+
 def compact(text, **kw):
     """
     Trim and compact whitespace and .format() the resulting string.
     """
     return ' '.join(text.split()).format(**kw)
-=======
-import re
 
 def transform_package_name(name):
     '''
@@ -16,5 +15,4 @@
     name = re.sub('^python-', '', name)
     name = re.sub('[^a-z0-9]+', '-', name)
     name = name.strip('-')
-    return 'pl-python-' + name
->>>>>>> 8b099e35
+    return 'pl-python-' + name
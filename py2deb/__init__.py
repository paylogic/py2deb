--- conflicted
+++ resolved
@@ -7,8 +7,8 @@
                      requirements.txt file (as accepted by pip)
   -r, --recall=FILE  recall the Debian package names of previously converted
                      packages based on a requirements.txt file
+  -d, --no-deps      Do not follow dependencies.
   -h, --help         show this message and exit
-  -d, --no-deps      Do not follow dependencies.
 """
 
 import shutil
@@ -25,8 +25,8 @@
     requirements = ''
 
     # Parse the command line options.
-    options, arguments = getopt.getopt(sys.argv[1:], 'b:r:hd',
-            ['build=', 'recall=', 'help', 'no-deps'])
+    options, arguments = getopt.getopt(sys.argv[1:], 'b:r:dh',
+            ['build=', 'recall=', 'no-deps', 'help'])
 
     # Print usage if no options are given.
     if not options:
@@ -54,38 +54,10 @@
         else:
             assert False, "Unhandled option!"
 
-<<<<<<< HEAD
     converter = Converter(requirements, follow_dependencies)
-
-    if action == 'build':        
-=======
-        converter = Converter(requirements)
 
     if action == 'build':
 
-        # Install global build dependencies and any dependencies needed to
-        # evaluate setup.py scripts like the one from MySQL-python which
-        # requires libmysqlclient before setup.py works.
-        if converter.config.has_section('preinstall'):
-            dependencies = []
-            for name, value in converter.config.items('preinstall'):
-                dependencies.extend(value.split())
-            converter._install_build_dep(*dependencies)
-
-        sdists = get_source_dists(['install', '--ignore-installed', '-b', 
-                                  converter.builddir, '-r', requirements])
-        print '\n\nFinished downloading/extracting all packages, starting conversion... \n'
-
-        # Add the packages reported as requirements by pip to the list of
-        # packages to be converted. Packages that have upstream (Debian/Ubuntu)
-        # replacements obviously don't have to be converted.
-        packages_to_ignore = set(k.lower() for k, v in converter.config.items('replacements'))
-        for name, version, directory in sdists:
-            if name.lower() not in packages_to_ignore:
-                converter.packages.append(Package(name, version, directory))
-
-        # Start the actual conversion.
->>>>>>> 8b099e35
         converter.convert()
 
         # Cleanup after ourselves.
